--- conflicted
+++ resolved
@@ -3,16 +3,9 @@
 import parsley.generic.*
 import bridges.*
 
-<<<<<<< HEAD
 /**
- * Type System AST nodes.
+ * Type system AST nodes.
  */
-=======
-/** Type Nodes of the Abstract Syntax Tree.
-  *
-  * Implements the data types that the WACC language supports.
-  */
->>>>>>> a7980118
 object types {
     sealed trait IdType
 
@@ -46,13 +39,8 @@
     sealed trait PairElemType
     case object Pair extends PairElemType with ParserBridge0[PairElemType]
 
-<<<<<<< HEAD
     // companion objects
 
-=======
-
-    // ========== Companion Objects ==========
->>>>>>> a7980118
     object ArrayType extends ParserBridgePos2[IdType, Int, ArrayType]
     object PairType extends ParserBridgePos2[PairElemType, PairElemType, PairType]
 }