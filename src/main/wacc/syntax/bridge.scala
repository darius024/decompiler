--- conflicted
+++ resolved
@@ -5,82 +5,11 @@
 import parsley.generic.*
 import parsley.position.pos
 
-<<<<<<< HEAD
 /** 
   * Extend Parsley's generic bridges with position tracking specifically
   * for constructors with different arities of 0, 1, 2, or 3.
-=======
-/** Parser Bridges for storing position information.
-  *
-  * These bridges extend Parsley's generic bridges by adding support for position tracking
-  * (line and column numbers). They simplify the construction of parsers that produce
-  * position-aware results, such as Abstract Syntax Tree (AST) nodes.
-  *
-  * Position is tracked using the `pos` parser, and the bridges are specialized for
-  * constructors with different arities (0, 1, 2, or 3 arguments).
->>>>>>> a7980118
   */
 object bridges {
-<<<<<<< HEAD
-    /**
-     * Alias for (line, col)
-    */
-    type Position = (Int, Int)
-
-    /**
-      * Parser bridge for () => @tparam A
-      */
-    trait ParserSingletonBridgePos[+A] extends ErrorBridge {
-        // constructor
-        protected def con(pos: Position): A
-
-        // wrap existing parser
-        infix def from(op: Parsley[Any]): Parsley[A] = error(pos.map(this.con(_)) <* op)
-
-        // convenient notation for `from`
-        final def <#(op: Parsley[Any]): Parsley[A] = this from op
-    }
-
-    /**
-      * Parser bridge for (@tparam A) => @tparam B
-      */
-    trait ParserBridgePos1[-A, +B] extends ParserSingletonBridgePos[A => B] {
-        // constructor with input
-        def apply(x: A)(pos: Position): B
-
-        // wrap parser
-        def apply(x: Parsley[A]): Parsley[B] = error(ap1(pos.map(con), x))
-
-        // constructor
-        override final def con(pos: Position): A => B = this.apply(_)(pos)
-    }
-
-    /**
-      * Parser bridge for (@tparam A, @tparam B) => @tparam C
-      */
-    trait ParserBridgePos2[-A, -B, +C] extends ParserSingletonBridgePos[(A, B) => C] {
-        // constructor with inputs
-        def apply(x: A, y: B)(pos: Position): C
-
-        // wrap parser
-        def apply(x: Parsley[A], y: =>Parsley[B]): Parsley[C] = error(ap2(pos.map(con), x, y))
-
-        // constructor
-        override final def con(pos: Position): (A, B) => C = this.apply(_, _)(pos)
-    }
-
-    /**
-      * Parser bridge for (@tparam A, @tparam B, @tparam C) => @tparam D
-      */
-    trait ParserBridgePos3[-A, -B, -C, +D] extends ParserSingletonBridgePos[(A, B, C) => D] {
-        // constructor with inputs
-        def apply(x: A, y: B, z: C)(pos: Position): D
-
-        // wrap parser
-        def apply(x: Parsley[A], y: =>Parsley[B], z: =>Parsley[C]): Parsley[D] = error(ap3(pos.map(con), x, y, z))
-
-        // constructor
-=======
     type Position = (Int, Int)
 
     /** Parser bridge for constructing single values with position tracking. */
@@ -111,7 +40,6 @@
         def apply(x: A, y: B, z: C)(pos: Position): D
         def apply(x: Parsley[A], y: =>Parsley[B], z: =>Parsley[C]): Parsley[D] = error(ap3(pos.map(con), x, y, z))
 
->>>>>>> a7980118
         override final def con(pos: Position): (A, B, C) => D = this.apply(_, _, _)(pos)
     }
 }