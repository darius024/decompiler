--- conflicted
+++ resolved
@@ -5,11 +5,6 @@
 import exprs.*
 import types.*
 
-<<<<<<< HEAD
-/** Statement Nodes of the Abstract Syntax Tree.
-  *
-  * Implements the statements that the WACC language supports.       
-=======
 /** Statement AST nodes.
   * 
   * <stmt> ::= 'skip'
@@ -25,18 +20,12 @@
   *          | 'while' <expr> 'do' <stmt>* 'done'
   *          | 'begin' <stmt>* 'end'
   *          | <stmt> ';' <stmt>
->>>>>>> 9d2b454c
   */
 object stmts {
     /** Alias to bundle parameter and type. */
     type TypeId = (IdType, Id)
 
-<<<<<<< HEAD
-    // ========== Base Statement Trait ==========
-    // <stmts> ::= <stmt> ';' <stmt> | <stmt>
-=======
     /** Statement node */
->>>>>>> 9d2b454c
     sealed trait Stmt
 
     // ========== Basic Statements ==========
