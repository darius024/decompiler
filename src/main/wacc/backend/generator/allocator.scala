--- conflicted
+++ resolved
@@ -137,11 +137,6 @@
             
         // handle data movement operations
         case Mov(dest: RegMem, src: RegImmMem) =>
-<<<<<<< HEAD
-            val destReg: RegMem = dest match {
-                case reg: Register          => regMachine.nextRegister(reg)
-                case MemAccess(reg, offset) => MemAccess(regMachine.nextRegister(reg), offset)
-=======
             val register = scopeInstructions match {
                 case _ :+ Mov(RAX(_), _) => RBX()
                 case _                   => RAX()
@@ -149,17 +144,12 @@
             val destReg = dest match {
                 case reg: Register          => regMachine.nextRegister(reg, register)
                 case MemAccess(reg, offset) => MemAccess(regMachine.nextRegister(reg,register), offset)
->>>>>>> 4b557bd2
                 case _                      => dest
             }
             val srcReg: RegImmMem = src match {
                 case regImm: RegImm => regMachine.nextRegisterImm(regImm)
-<<<<<<< HEAD
-                case memAcc         => src
-=======
                 case MemAccess(reg, offset) => MemAccess(regMachine.nextRegister(reg), offset)
                 case _                      => src
->>>>>>> 4b557bd2
             }
             scopeInstructions += Mov(destReg, srcReg)
             
