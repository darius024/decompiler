package wacc

import parsley.Parsley
import parsley.token.{Lexer, Basic}
import parsley.token.descriptions.*
import parsley.token.errors.*

/** The lexer processes source text into a stream of tokens that can
  * be consumed by the parser.
  */
object lexer {
    private val lexer = Lexer(
        LexicalDesc(
            NameDesc.plain.copy(
                // start with letter/underscore
                identifierStart = Basic(c => Character.isLetter(c) || c == '_'),
                // filled with letters/digits/underscores
                identifierLetter = Basic(c => Character.isLetterOrDigit(c) || c == '_'),
            ),

            SymbolDesc.plain.copy(
                // reserved keywords
                hardKeywords = Set(
                    "int", "bool", "char", "string", "pair", 
                    "begin", "end", "is", "skip", "return", "exit",
                    "read", "free", "print", "println",
                    "if", "then", "else", "fi", "while", "do", "done",
                    "newpair", "fst", "snd", "call",
                    "true", "false", "null", 
                ),
                // operators
                hardOperators = Set(
                    "+", "-", "*", "/", "%", 
                    "==", "!=", "<", "<=", ">", ">=", 
                    "&&", "||", 
                    "!", "len", "ord", "chr",
                ),        
            ),

            // disable hex and oct numbers
            NumericDesc.plain.copy(
                integerNumbersCanBeHexadecimal = false,
                integerNumbersCanBeOctal = false,
            ),

            TextDesc.plain.copy(escapeSequences = EscapeDesc.plain.copy(
                literals = Set('\"', '\'', '\\'),  // quotes
                mapping = Map(
                    "0" -> 0x0000,  // null
                    "b" -> 0x0008,  // backspace
                    "t" -> 0x0009,  // tab
                    "n" -> 0x000a,  // new line
                    "f" -> 0x000c,  // form feed
                    "r" -> 0x000d,  // carriage return
                ),
            )),

            SpaceDesc.plain.copy(
                lineCommentStart = "#",
            ),
        ),

        // configure errors
        new ErrorConfig {
            override def labelSymbol = List(
                List("!", "-", "len", "ord", "chr")
                    .map(_ -> Label("unary operator")),
                List("*", "%", "/", "+", "-", ">", ">=", "<", "<=", "==", "!=", "&&", "||")
                    .map(_ -> Label("binary operator")),
                List("read", "free", "return", "exit", "print", "println", "if", "while", "begin")
                    .map(_ -> Label("statement")),
                List("then" -> Label("then branch")),
                List("else" -> Label("else branch")),
                List("do" -> Label("while body")),
                List("fi" -> Label("end of if statement")),
                List("done" -> Label("end of while statement")),
                List("end" -> Label("end of block")),
            ).flatten.toMap
        }
    )

<<<<<<< HEAD
    // ========== Error Configurations ==========
    // Defines custom error messages for different token types
    private val errConfig = new ErrorConfig {
        override def labelSymbol = List(
            List("!", "-", "len", "ord", "chr")
                .map(_ -> Label("unary operator")),
            List("*", "%", "/", "+", "-", ">", ">=", "<", "<=", "==", "!=", "&&", "||")
                .map(_ -> Label("binary operator")),
            List("read", "free", "return", "exit", "print", "println", "if", "while", "begin")
                .map(_ -> Label("statement")),
            List("then" -> Label("then branch")),
            List("else" -> Label("else branch")),
            List("do" -> Label("while body")),
            List("fi" -> Label("end of if statement")),
            List("done" -> Label("end of while statement")),
            List("end" -> Label("end of block")),
        ).flatten.toMap
    }
    
    // ========== Lexer Instance ==========
    // Creates the lexer with the configured description and error handling
    private val lexer = Lexer(desc, errConfig)

    // ========== Token Parsers ==========
    // Basic token type parsers
    val identifier = lexer.lexeme.names.identifier
    val integer = lexer.lexeme.integer.decimal32
    val character = lexer.lexeme.character.ascii
    val string = lexer.lexeme.string.ascii
=======
    // basic token type parsers
    val identifier = lexer.lexeme.names.identifier  
    val integer = lexer.lexeme.integer.decimal      
    val character = lexer.lexeme.character.ascii    
    val string = lexer.lexeme.string.ascii         
>>>>>>> 9d2b454c

    // higher-order parsers
    def brackets[A](p: => Parsley[A]): Parsley[A] = lexer.lexeme.brackets(p)      
    def parens[A](p: => Parsley[A]): Parsley[A] = lexer.lexeme.parens(p)         
    def commaSep[A](p: Parsley[A]): Parsley[List[A]] = lexer.lexeme.commaSep(p)  
    def semiSep1[A](p: Parsley[A]): Parsley[List[A]] = lexer.lexeme.semiSep1(p)  
<<<<<<< HEAD
    
    // ========== Symbol Handling ==========
    // Implicit handling of symbols and whitespace
=======

    // symbols and whitespace parsers
>>>>>>> 9d2b454c
    val implicits = lexer.lexeme.symbol.implicits  
    def fully[A](p: Parsley[A]): Parsley[A] = lexer.fully(p)  
}<|MERGE_RESOLUTION|>--- conflicted
+++ resolved
@@ -79,57 +79,19 @@
         }
     )
 
-<<<<<<< HEAD
-    // ========== Error Configurations ==========
-    // Defines custom error messages for different token types
-    private val errConfig = new ErrorConfig {
-        override def labelSymbol = List(
-            List("!", "-", "len", "ord", "chr")
-                .map(_ -> Label("unary operator")),
-            List("*", "%", "/", "+", "-", ">", ">=", "<", "<=", "==", "!=", "&&", "||")
-                .map(_ -> Label("binary operator")),
-            List("read", "free", "return", "exit", "print", "println", "if", "while", "begin")
-                .map(_ -> Label("statement")),
-            List("then" -> Label("then branch")),
-            List("else" -> Label("else branch")),
-            List("do" -> Label("while body")),
-            List("fi" -> Label("end of if statement")),
-            List("done" -> Label("end of while statement")),
-            List("end" -> Label("end of block")),
-        ).flatten.toMap
-    }
-    
-    // ========== Lexer Instance ==========
-    // Creates the lexer with the configured description and error handling
-    private val lexer = Lexer(desc, errConfig)
-
-    // ========== Token Parsers ==========
-    // Basic token type parsers
-    val identifier = lexer.lexeme.names.identifier
-    val integer = lexer.lexeme.integer.decimal32
-    val character = lexer.lexeme.character.ascii
-    val string = lexer.lexeme.string.ascii
-=======
     // basic token type parsers
     val identifier = lexer.lexeme.names.identifier  
     val integer = lexer.lexeme.integer.decimal      
     val character = lexer.lexeme.character.ascii    
     val string = lexer.lexeme.string.ascii         
->>>>>>> 9d2b454c
 
     // higher-order parsers
     def brackets[A](p: => Parsley[A]): Parsley[A] = lexer.lexeme.brackets(p)      
     def parens[A](p: => Parsley[A]): Parsley[A] = lexer.lexeme.parens(p)         
     def commaSep[A](p: Parsley[A]): Parsley[List[A]] = lexer.lexeme.commaSep(p)  
     def semiSep1[A](p: Parsley[A]): Parsley[List[A]] = lexer.lexeme.semiSep1(p)  
-<<<<<<< HEAD
-    
-    // ========== Symbol Handling ==========
-    // Implicit handling of symbols and whitespace
-=======
 
     // symbols and whitespace parsers
->>>>>>> 9d2b454c
     val implicits = lexer.lexeme.symbol.implicits  
     def fully[A](p: Parsley[A]): Parsley[A] = lexer.fully(p)  
 }